--- conflicted
+++ resolved
@@ -59,27 +59,9 @@
     for sub in model._modules.values():
         if isinstance(sub, CustomOp):
             if reverse:
-<<<<<<< HEAD
-                # Restore forward_method
-                sub._forward_method = getattr(sub, "_origin_forward_method")
-                setattr(sub, "is_torch_compile", False)
-            else:
-                # Record forward_method
-                setattr(sub, "_origin_forward_method", sub._forward_method)
-                # NOTE: Temporarily workaround MoE
-                if "FusedMoE" in sub.__class__.__name__:
-                    if num_tokens == 1:
-                        # The performance of torch.compile on this layer is not always good when bs > 1,
-                        # so we decide to only use torch.compile when bs =1
-                        sub._forward_method = fused_moe_forward_native
-                else:
-                    sub._forward_method = sub.forward_native
-                setattr(sub, "is_torch_compile", True)
-=======
                 sub.leave_torch_compile()
             else:
                 sub.enter_torch_compile(num_tokens=num_tokens)
->>>>>>> ff00895c
         if isinstance(sub, torch.nn.Module):
             _to_torch(sub, reverse, num_tokens)
 
