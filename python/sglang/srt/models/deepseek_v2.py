# Copyright 2023-2024 SGLang Team
# Licensed under the Apache License, Version 2.0 (the "License");
# you may not use this file except in compliance with the License.
# You may obtain a copy of the License at
#
#     http://www.apache.org/licenses/LICENSE-2.0
#
# Unless required by applicable law or agreed to in writing, software
# distributed under the License is distributed on an "AS IS" BASIS,
# WITHOUT WARRANTIES OR CONDITIONS OF ANY KIND, either express or implied.
# See the License for the specific language governing permissions and
# limitations under the License.
# ==============================================================================

# Adapted from:
# https://github.com/vllm-project/vllm/blob/fb6af8bc086328ca6659e72d11ffd4309ce4de22/vllm/model_executor/models/deepseek_v2.py
"""Inference-only DeepseekV2 model."""

import logging
import os
from dataclasses import dataclass
from enum import Enum, IntEnum, auto
from typing import Any, Dict, Iterable, Optional, Tuple

import torch
import torch.nn.functional as F
from torch import nn
from tqdm import tqdm
from transformers import PretrainedConfig

from sglang.srt.distributed import (
    get_tensor_model_parallel_rank,
    get_tensor_model_parallel_world_size,
    parallel_state,
    tensor_model_parallel_all_reduce,
)
from sglang.srt.layers.activation import SiluAndMul
from sglang.srt.layers.dp_attention import (
    dp_gather_partial,
    dp_scatter,
    get_attention_dp_size,
    get_attention_tp_rank,
    get_attention_tp_size,
    tp_all_gather,
    tp_reduce_scatter,
)
from sglang.srt.layers.layernorm import RMSNorm
from sglang.srt.layers.linear import (
    ColumnParallelLinear,
    MergedColumnParallelLinear,
    ReplicatedLinear,
    RowParallelLinear,
)
from sglang.srt.layers.logits_processor import LogitsProcessor
from sglang.srt.layers.moe.ep_moe.layer import DeepEPMoE, EPMoE
from sglang.srt.layers.moe.ep_moe.token_dispatcher import DeepEPDispatcher
from sglang.srt.layers.moe.fused_moe_triton import FusedMoE
from sglang.srt.layers.moe.topk import select_experts
from sglang.srt.layers.quantization.base_config import QuantizationConfig
from sglang.srt.layers.quantization.fp8_kernel import (
    per_tensor_quant_mla_deep_gemm_masked_fp8,
    per_tensor_quant_mla_fp8,
)
from sglang.srt.layers.quantization.fp8_utils import (
    block_quant_to_tensor_quant,
    channel_quant_to_tensor_quant,
    normalize_e4m3fn_to_e4m3fnuz,
)
from sglang.srt.layers.quantization.int8_utils import (
    block_dequant as int8_block_dequant,
)
from sglang.srt.layers.radix_attention import RadixAttention
from sglang.srt.layers.rotary_embedding import get_rope, get_rope_wrapper
from sglang.srt.layers.vocab_parallel_embedding import (
    ParallelLMHead,
    VocabParallelEmbedding,
)
from sglang.srt.managers.expert_distribution import ExpertDistributionRecorder
from sglang.srt.managers.schedule_batch import global_server_args_dict
from sglang.srt.model_executor.forward_batch_info import ForwardBatch, ForwardMode
from sglang.srt.model_loader.weight_utils import default_weight_loader
from sglang.srt.utils import DeepEPMode, add_prefix, is_cuda, is_hip

_is_hip = is_hip()
_is_cuda = is_cuda()

if _is_cuda:
<<<<<<< HEAD
    from deep_gemm import m_grouped_gemm_fp8_fp8_bf16_nt_masked
    from sgl_kernel import awq_dequantize, bmm_fp8

    from sglang.srt.layers.moe.ep_moe.token_dispatcher import DeepEPDispatcher
=======
    from sgl_kernel import awq_dequantize, bmm_fp8, merge_state_v2
>>>>>>> a0fc5bc1
else:
    from vllm._custom_ops import awq_dequantize

if _is_hip:
    from sglang.srt.layers.attention.triton_ops.rocm_mla_decode_rope import (
        decode_attention_fwd_grouped_rope,
    )

expert_distribution_recorder = ExpertDistributionRecorder()

logger = logging.getLogger(__name__)


class AttnForwardMethod(IntEnum):

    # Use multi-head attention
    MHA = auto()

    # Use absorbed multi-latent attention
    MLA = auto()

    # Use multi-head attention, but with KV cache chunked.
    # This method can avoid OOM when prefix lengths are long.
    MHA_CHUNKED_KV = auto()


class DeepseekV2MLP(nn.Module):
    def __init__(
        self,
        hidden_size: int,
        intermediate_size: int,
        hidden_act: str,
        quant_config: Optional[QuantizationConfig] = None,
        reduce_results: bool = True,
        prefix: str = "",
        tp_rank: Optional[int] = None,
        tp_size: Optional[int] = None,
    ) -> None:
        super().__init__()
        self.gate_up_proj = MergedColumnParallelLinear(
            hidden_size,
            [intermediate_size] * 2,
            bias=False,
            quant_config=quant_config,
            prefix=add_prefix("gate_up_proj", prefix),
            tp_rank=tp_rank,
            tp_size=tp_size,
        )
        self.down_proj = RowParallelLinear(
            intermediate_size,
            hidden_size,
            bias=False,
            quant_config=quant_config,
            reduce_results=reduce_results,
            prefix=add_prefix("down_proj", prefix),
            tp_rank=tp_rank,
            tp_size=tp_size,
        )
        if hidden_act != "silu":
            raise ValueError(
                f"Unsupported activation: {hidden_act}. "
                "Only silu is supported for now."
            )
        self.act_fn = SiluAndMul()

    def forward(self, x, forward_mode: Optional[ForwardMode] = None):
        gate_up, _ = self.gate_up_proj(x)
        x = self.act_fn(gate_up)
        x, _ = self.down_proj(x)
        return x


class MoEGate(nn.Module):
    def __init__(
        self,
        config,
        prefix: str = "",
    ):
        super().__init__()
        self.weight = nn.Parameter(
            torch.empty((config.n_routed_experts, config.hidden_size))
        )
        if config.topk_method == "noaux_tc":
            self.e_score_correction_bias = nn.Parameter(
                torch.empty((config.n_routed_experts))
            )
        else:
            self.e_score_correction_bias = None

    def forward(self, hidden_states):
        logits = F.linear(hidden_states, self.weight, None)
        return logits


class DeepseekV2MoE(nn.Module):

    def __init__(
        self,
        config: PretrainedConfig,
        quant_config: Optional[QuantizationConfig] = None,
        prefix: str = "",
    ):
        super().__init__()
        self.tp_size = get_tensor_model_parallel_world_size()
        self.routed_scaling_factor = config.routed_scaling_factor
        self.n_shared_experts = config.n_shared_experts
        self.n_share_experts_fusion = (
            global_server_args_dict["n_share_experts_fusion"]
            if global_server_args_dict["n_share_experts_fusion"] is not None
            else 0
        )

        if self.tp_size > config.n_routed_experts:
            raise ValueError(
                f"Tensor parallel size {self.tp_size} is greater than "
                f"the number of experts {config.n_routed_experts}."
            )

        if config.hidden_act != "silu":
            raise ValueError(
                f"Unsupported activation: {config.hidden_act}. "
                "Only silu is supported for now."
            )

        self.gate = MoEGate(config=config, prefix=add_prefix("gate", prefix))

        MoEImpl = (
            DeepEPMoE
            if global_server_args_dict["enable_deepep_moe"]
            else (EPMoE if global_server_args_dict["enable_ep_moe"] else FusedMoE)
        )

        self.experts = MoEImpl(
            num_experts=config.n_routed_experts + self.n_share_experts_fusion,
            top_k=config.num_experts_per_tok + min(self.n_share_experts_fusion, 1),
            hidden_size=config.hidden_size,
            intermediate_size=config.moe_intermediate_size,
            renormalize=config.norm_topk_prob,
            quant_config=quant_config,
            use_grouped_topk=True,
            num_expert_group=config.n_group,
            topk_group=config.topk_group,
            correction_bias=self.gate.e_score_correction_bias,
            prefix=add_prefix("experts", prefix),
            **(
                dict(deepep_mode=DeepEPMode[global_server_args_dict["deepep_mode"]])
                if global_server_args_dict["enable_deepep_moe"]
                else {}
            ),
        )

        if config.n_shared_experts is not None and self.n_share_experts_fusion == 0:
            intermediate_size = config.moe_intermediate_size * config.n_shared_experts
            # disable tp for shared experts when enable deepep moe
            if not global_server_args_dict["enable_deepep_moe"]:
                self.shared_experts = DeepseekV2MLP(
                    hidden_size=config.hidden_size,
                    intermediate_size=intermediate_size,
                    hidden_act=config.hidden_act,
                    quant_config=quant_config,
                    reduce_results=False,
                    prefix=add_prefix("shared_experts", prefix),
                )
            else:
                self.shared_experts = DeepseekV2MLP(
                    hidden_size=config.hidden_size,
                    intermediate_size=intermediate_size,
                    hidden_act=config.hidden_act,
                    quant_config=quant_config,
                    reduce_results=False,
                    prefix=add_prefix("shared_experts", prefix),
                    tp_rank=0,
                    tp_size=1,
                )

        if global_server_args_dict["enable_deepep_moe"]:
            # TODO: we will support tp < ep in the future
            self.ep_size = get_tensor_model_parallel_world_size()
            self.num_experts = config.n_routed_experts
            self.top_k = config.num_experts_per_tok
            self.renormalize = config.norm_topk_prob
            self.topk_group = config.topk_group
            self.num_expert_group = config.n_group
            self.correction_bias = (
                self.gate.e_score_correction_bias.data
                if self.gate.e_score_correction_bias is not None
                else None
            )

            self.deepep_dispatcher = DeepEPDispatcher(
                group=parallel_state.get_tp_group().device_group,
                router_topk=self.top_k,
                permute_fusion=True,
                num_experts=config.n_routed_experts,
                num_local_experts=config.n_routed_experts // self.tp_size,
                hidden_size=config.hidden_size,
                params_dtype=config.torch_dtype,
                deepep_mode=DeepEPMode[global_server_args_dict["deepep_mode"]],
                async_finish=True,  # TODO
                return_recv_hook=True,
            )

    def forward(
        self, hidden_states: torch.Tensor, forward_mode: Optional[ForwardMode] = None
    ) -> torch.Tensor:
        if not global_server_args_dict["enable_deepep_moe"]:
            return self.forward_normal(hidden_states)
        else:
            return self.forward_deepep(hidden_states, forward_mode)

    def forward_normal(self, hidden_states: torch.Tensor) -> torch.Tensor:
        shared_output = self._forward_shared_experts(hidden_states)
        # router_logits: (num_tokens, n_experts)
        router_logits = self.gate(hidden_states)
        final_hidden_states = (
            self.experts(hidden_states=hidden_states, router_logits=router_logits)
            * self.routed_scaling_factor
        )
        if shared_output is not None:
            final_hidden_states = final_hidden_states + shared_output
        if self.tp_size > 1:
            final_hidden_states = tensor_model_parallel_all_reduce(final_hidden_states)
        return final_hidden_states

    def forward_deepep(
        self, hidden_states: torch.Tensor, forward_mode: ForwardMode
    ) -> torch.Tensor:
        shared_output = None
        topk_idx = torch.full(
            (0, self.top_k), -1, dtype=torch.int, device=hidden_states.device
        )
        topk_weights = torch.empty(
            (0, self.top_k), dtype=torch.float32, device=hidden_states.device
        )
        if (
            forward_mode is not None
            and not forward_mode.is_idle()
            and hidden_states.shape[0] > 0
        ):
            # router_logits: (num_tokens, n_experts)
            router_logits = self.gate(hidden_states)
            shared_output = self._forward_shared_experts(hidden_states)
            topk_weights, topk_idx = select_experts(
                hidden_states=hidden_states,
                router_logits=router_logits,
                top_k=self.top_k,
                use_grouped_topk=True,
                renormalize=self.renormalize,
                topk_group=self.topk_group,
                num_expert_group=self.num_expert_group,
                correction_bias=self.correction_bias,
            )
        if self.ep_size > 1:
            # TODO(ch-wan): allow users to set num_max_dispatch_tokens_per_rank value
            (
                hidden_states,
                topk_idx,
                topk_weights,
                reorder_topk_ids,
                seg_indptr,
                masked_m,
                expected_m,
            ) = self.deepep_dispatcher.dispatch(
                hidden_states,
                topk_idx,
                topk_weights,
                forward_mode=forward_mode,
            )
        final_hidden_states = self.experts(
            hidden_states=hidden_states,
            reorder_topk_ids=reorder_topk_ids,
            seg_indptr=seg_indptr,
            masked_m=masked_m,
            expected_m=expected_m,
            forward_mode=forward_mode,
        )
        if self.ep_size > 1:
            final_hidden_states = self.deepep_dispatcher.combine(
                final_hidden_states,
                topk_idx,
                topk_weights,
                forward_mode,
            )
        final_hidden_states *= self.routed_scaling_factor

        if shared_output is not None:
            final_hidden_states = final_hidden_states + shared_output

        return final_hidden_states

    def _forward_shared_experts(self, hidden_states):
        if self.n_shared_experts is not None and self.n_share_experts_fusion == 0:
            return self.shared_experts(hidden_states)
        else:
            return None


def yarn_get_mscale(scale: float = 1, mscale: float = 1) -> float:
    import math

    if scale <= 1:
        return 1.0
    return 0.1 * mscale * math.log(scale) + 1.0


class DeepseekV2AttentionMLA(nn.Module):

    def __init__(
        self,
        config: PretrainedConfig,
        hidden_size: int,
        num_heads: int,
        qk_nope_head_dim: int,
        qk_rope_head_dim: int,
        v_head_dim: int,
        q_lora_rank: int,
        kv_lora_rank: int,
        rope_theta: float = 10000,
        rope_scaling: Optional[Dict[str, Any]] = None,
        max_position_embeddings: int = 8192,
        quant_config: Optional[QuantizationConfig] = None,
        reduce_results: bool = True,
        layer_id: int = None,
        prefix: str = "",
    ) -> None:
        super().__init__()
        self.layer_id = layer_id
        self.hidden_size = hidden_size
        self.qk_nope_head_dim = qk_nope_head_dim
        self.qk_rope_head_dim = qk_rope_head_dim
        self.qk_head_dim = qk_nope_head_dim + qk_rope_head_dim
        self.v_head_dim = v_head_dim
        self.q_lora_rank = q_lora_rank
        self.kv_lora_rank = kv_lora_rank
        self.dp_size = get_attention_dp_size()
        attn_tp_rank = get_attention_tp_rank()
        attn_tp_size = get_attention_tp_size()

        self.num_heads = num_heads
        assert num_heads % attn_tp_size == 0
        self.num_local_heads = num_heads // attn_tp_size
        self.scaling = self.qk_head_dim**-0.5
        self.rope_theta = rope_theta
        self.max_position_embeddings = max_position_embeddings

        # For tensor parallel attention
        if self.q_lora_rank is not None:
            self.q_a_proj = ReplicatedLinear(
                self.hidden_size,
                self.q_lora_rank,
                bias=False,
                quant_config=quant_config,
                prefix=add_prefix("q_a_proj", prefix),
            )
            self.q_a_layernorm = RMSNorm(self.q_lora_rank, eps=config.rms_norm_eps)
            self.q_b_proj = ColumnParallelLinear(
                q_lora_rank,
                self.num_heads * self.qk_head_dim,
                bias=False,
                quant_config=quant_config,
                prefix=add_prefix("q_b_proj", prefix),
                tp_rank=attn_tp_rank,
                tp_size=attn_tp_size,
            )
        else:
            self.q_proj = ColumnParallelLinear(
                self.hidden_size,
                self.num_heads * self.qk_head_dim,
                bias=False,
                quant_config=quant_config,
                prefix=add_prefix("q_proj", prefix),
                tp_rank=attn_tp_rank,
                tp_size=attn_tp_size,
            )
        self.kv_b_proj = ColumnParallelLinear(
            self.kv_lora_rank,
            self.num_heads * (self.qk_nope_head_dim + self.v_head_dim),
            bias=False,
            quant_config=quant_config,
            prefix=add_prefix("kv_b_proj", prefix),
            tp_rank=attn_tp_rank,
            tp_size=attn_tp_size,
        )
        # O projection.
        self.o_proj = RowParallelLinear(
            self.num_heads * self.v_head_dim,
            self.hidden_size,
            bias=False,
            quant_config=quant_config,
            reduce_results=reduce_results,
            prefix=add_prefix("o_proj", prefix),
            tp_rank=attn_tp_rank,
            tp_size=attn_tp_size,
        )

        self.kv_a_proj_with_mqa = ReplicatedLinear(
            self.hidden_size,
            self.kv_lora_rank + self.qk_rope_head_dim,
            bias=False,
            quant_config=quant_config,
            prefix=add_prefix("kv_a_proj_with_mqa", prefix),
        )
        self.kv_a_layernorm = RMSNorm(self.kv_lora_rank, eps=config.rms_norm_eps)

        if rope_scaling:
            rope_scaling["rope_type"] = "deepseek_yarn"

        self.rotary_emb = get_rope(
            qk_rope_head_dim,
            rotary_dim=qk_rope_head_dim,
            max_position=max_position_embeddings,
            base=rope_theta,
            rope_scaling=rope_scaling,
            is_neox_style=False,
        )

        if rope_scaling:
            mscale_all_dim = rope_scaling.get("mscale_all_dim", False)
            scaling_factor = rope_scaling["factor"]
            mscale = yarn_get_mscale(scaling_factor, float(mscale_all_dim))
            self.scaling = self.scaling * mscale * mscale
        else:
            self.rotary_emb.forward = self.rotary_emb.forward_native

        self.attn_mqa = RadixAttention(
            self.num_local_heads,
            self.kv_lora_rank + self.qk_rope_head_dim,
            self.scaling,
            num_kv_heads=1,
            layer_id=layer_id,
            v_head_dim=self.kv_lora_rank,
            quant_config=quant_config,
            prefix=add_prefix("attn_mqa", prefix),
        )

        self.attn_mha = RadixAttention(
            self.num_local_heads,
            self.qk_nope_head_dim + self.qk_rope_head_dim,
            self.scaling,
            num_kv_heads=self.num_local_heads,
            layer_id=layer_id,
            v_head_dim=self.v_head_dim,
            quant_config=quant_config,
            prefix=add_prefix("attn_mha", prefix),
        )

        self.w_kc = None
        self.w_vc = None
        self.w_scale = None

        self.w_scale_k = None
        self.w_scale_v = None
        self.use_deep_gemm_bmm = False

        self.flashinfer_mla_disable_ragged = global_server_args_dict[
            "flashinfer_mla_disable_ragged"
        ]
        self.disable_chunked_prefix_cache = global_server_args_dict[
            "disable_chunked_prefix_cache"
        ]
        self.attention_backend = global_server_args_dict["attention_backend"]
        self.rocm_fused_decode_mla = os.getenv("SGLANG_ROCM_FUSED_DECODE_MLA") == "1"

        # TODO: Design a finer way to determine the threshold
        self.chunked_prefix_cache_threshold = 8192

    def dispatch_attn_forward_method(
        self, forward_batch: ForwardBatch
    ) -> AttnForwardMethod:
        if self.attention_backend == "flashinfer":
            # Flashinfer MLA: Do not absorb when enabling ragged prefill
            if (
                not self.flashinfer_mla_disable_ragged
                and forward_batch.forward_mode.is_extend()
                and not forward_batch.forward_mode.is_target_verify()
                and not forward_batch.forward_mode.is_draft_extend()
                and sum(forward_batch.extend_prefix_lens_cpu) == 0
            ):
                return AttnForwardMethod.MHA
            else:
                return AttnForwardMethod.MLA
        elif self.attention_backend == "fa3":
            # Flash Attention: Use MHA with chunked KV cache when prefilling on long sequences.
            if (
                forward_batch.forward_mode.is_extend()
                and not self.disable_chunked_prefix_cache
                and not forward_batch.forward_mode.is_target_verify()
                and not forward_batch.forward_mode.is_draft_extend()
                and sum(forward_batch.extend_prefix_lens_cpu)
                >= self.chunked_prefix_cache_threshold
            ):
                return AttnForwardMethod.MHA_CHUNKED_KV
            else:
                return AttnForwardMethod.MLA
        else:
            # Triton: Use normal computation for prefill and use weight absorption for extend/decode
            if (
                forward_batch.forward_mode.is_extend()
                and not forward_batch.forward_mode.is_target_verify()
                and not forward_batch.forward_mode.is_draft_extend()
                and sum(forward_batch.extend_prefix_lens_cpu) == 0
            ):
                return AttnForwardMethod.MHA
            else:
                return AttnForwardMethod.MLA

    def forward(
        self,
        positions: torch.Tensor,
        hidden_states: torch.Tensor,
        forward_batch: ForwardBatch,
    ) -> torch.Tensor:
        if hidden_states.shape[0] == 0:
            assert (
                not self.o_proj.reduce_results
            ), "short-circuiting allreduce will lead to hangs"
            return hidden_states

        attn_forward_method = self.dispatch_attn_forward_method(forward_batch)

        if attn_forward_method == AttnForwardMethod.MHA:
            return self.forward_normal(positions, hidden_states, forward_batch)
        elif attn_forward_method == AttnForwardMethod.MHA_CHUNKED_KV:
            return self.forward_normal_chunked_kv(
                positions, hidden_states, forward_batch
            )
        else:
            if _is_hip:
                if (
                    self.rocm_fused_decode_mla
                    and forward_batch.forward_mode.is_decode()
                ):
                    return self.forward_absorb_fused_mla_rope(
                        positions, hidden_states, forward_batch
                    )
                else:
                    return self.forward_absorb(positions, hidden_states, forward_batch)
            else:
                return self.forward_absorb(positions, hidden_states, forward_batch)

    def forward_normal(
        self,
        positions: torch.Tensor,
        hidden_states: torch.Tensor,
        forward_batch: ForwardBatch,
    ) -> torch.Tensor:
        if self.q_lora_rank is not None:
            q = self.q_a_proj(hidden_states)[0]
            q = self.q_a_layernorm(q)
            q = self.q_b_proj(q)[0].view(-1, self.num_local_heads, self.qk_head_dim)
        else:
            q = self.q_proj(hidden_states)[0].view(
                -1, self.num_local_heads, self.qk_head_dim
            )
        _, q_pe = q.split([self.qk_nope_head_dim, self.qk_rope_head_dim], dim=-1)
        latent_cache = self.kv_a_proj_with_mqa(hidden_states)[0]
        kv_a, _ = latent_cache.split([self.kv_lora_rank, self.qk_rope_head_dim], dim=-1)
        latent_cache = latent_cache.unsqueeze(1)
        kv_a = self.kv_a_layernorm(kv_a.contiguous())
        kv = self.kv_b_proj(kv_a)[0]
        kv = kv.view(-1, self.num_local_heads, self.qk_nope_head_dim + self.v_head_dim)
        k_nope = kv[..., : self.qk_nope_head_dim]
        v = kv[..., self.qk_nope_head_dim :]
        k_pe = latent_cache[:, :, self.kv_lora_rank :]
        q_pe, k_pe = self.rotary_emb(positions, q_pe, k_pe)
        q[..., self.qk_nope_head_dim :] = q_pe
        k = torch.empty_like(q)
        k[..., : self.qk_nope_head_dim] = k_nope
        k[..., self.qk_nope_head_dim :] = k_pe

        latent_cache[:, :, : self.kv_lora_rank] = kv_a.unsqueeze(1)
        latent_cache[:, :, self.kv_lora_rank :] = k_pe

        # Save latent cache
        forward_batch.token_to_kv_pool.set_kv_buffer(
            self.attn_mha, forward_batch.out_cache_loc, latent_cache, None
        )
        attn_output = self.attn_mha(q, k, v, forward_batch, save_kv_cache=False)
        attn_output = attn_output.reshape(-1, self.num_local_heads * self.v_head_dim)
        output, _ = self.o_proj(attn_output)
        return output

    def forward_absorb(
        self,
        positions: torch.Tensor,
        hidden_states: torch.Tensor,
        forward_batch: ForwardBatch,
    ) -> torch.Tensor:
        q_len = hidden_states.shape[0]
        q_input = hidden_states.new_empty(
            q_len, self.num_local_heads, self.kv_lora_rank + self.qk_rope_head_dim
        )
        if self.q_lora_rank is not None:
            q = self.q_a_proj(hidden_states)[0]
            q = self.q_a_layernorm(q)
            q = self.q_b_proj(q)[0].view(-1, self.num_local_heads, self.qk_head_dim)
        else:
            q = self.q_proj(hidden_states)[0].view(
                -1, self.num_local_heads, self.qk_head_dim
            )
        q_nope, q_pe = q.split([self.qk_nope_head_dim, self.qk_rope_head_dim], dim=-1)

        if self.use_deep_gemm_bmm:
            q_nope_val, q_nope_scale, masked_m, expected_m, aligned_m = (
                per_tensor_quant_mla_deep_gemm_masked_fp8(
                    q_nope.transpose(0, 1), dtype=torch.float8_e4m3fn
                )
            )
            q_nope_out = q_nope.new_empty(
                (self.num_local_heads, aligned_m, self.kv_lora_rank)
            )
            m_grouped_gemm_fp8_fp8_bf16_nt_masked(
                (q_nope_val, q_nope_scale),
                (self.w_kc, self.w_scale_k),
                q_nope_out,
                masked_m,
                expected_m,
            )
            q_nope_out = q_nope_out[:, :expected_m, :]
        elif self.w_kc.dtype == torch.float8_e4m3fnuz:
            # TODO(kernel): add bmm_fp8 for torch.float8_e4m3fnuz
            q_nope_out = torch.bmm(
                q_nope.to(torch.bfloat16).transpose(0, 1),
                self.w_kc.to(torch.bfloat16) * self.w_scale,
            )
        elif self.w_kc.dtype == torch.float8_e4m3fn:
            q_nope_val, q_nope_scale = per_tensor_quant_mla_fp8(
                q_nope.transpose(0, 1),
            )
            q_nope_out = bmm_fp8(
                q_nope_val, self.w_kc, q_nope_scale, self.w_scale, torch.bfloat16
            )
        else:
            q_nope_out = torch.bmm(q_nope.transpose(0, 1), self.w_kc)
        q_input[..., : self.kv_lora_rank] = q_nope_out.transpose(0, 1)

        latent_cache = self.kv_a_proj_with_mqa(hidden_states)[0]
        v_input = latent_cache[..., : self.kv_lora_rank]
        v_input = self.kv_a_layernorm(v_input.contiguous()).unsqueeze(1)
        k_input = latent_cache.unsqueeze(1)
        k_input[..., : self.kv_lora_rank] = v_input
        k_pe = k_input[..., self.kv_lora_rank :]

        q_pe, k_pe = self.rotary_emb(positions, q_pe, k_pe)
        q_input[..., self.kv_lora_rank :] = q_pe
        k_input[..., self.kv_lora_rank :] = k_pe

        attn_output = self.attn_mqa(q_input, k_input, v_input, forward_batch)
        attn_output = attn_output.view(-1, self.num_local_heads, self.kv_lora_rank)

        if self.use_deep_gemm_bmm:
            attn_output_val, attn_output_scale, masked_m, expected_m, aligned_m = (
                per_tensor_quant_mla_deep_gemm_masked_fp8(
                    attn_output.transpose(0, 1), dtype=torch.float8_e4m3fn
                )
            )
            attn_bmm_output = attn_output.new_empty(
                (self.num_local_heads, aligned_m, self.v_head_dim)
            )
            m_grouped_gemm_fp8_fp8_bf16_nt_masked(
                (attn_output_val, attn_output_scale),
                (self.w_vc, self.w_scale_v),
                attn_bmm_output,
                masked_m,
                expected_m,
            )
            attn_bmm_output = attn_bmm_output[:, :expected_m, :]
        elif self.w_vc.dtype == torch.float8_e4m3fnuz:
            # TODO(kernel): add bmm_fp8 for torch.float8_e4m3fnuz
            attn_bmm_output = torch.bmm(
                attn_output.to(torch.bfloat16).transpose(0, 1),
                self.w_vc.to(torch.bfloat16) * self.w_scale,
            )
        elif self.w_vc.dtype == torch.float8_e4m3fn:
            attn_output_val, attn_output_scale = per_tensor_quant_mla_fp8(
                attn_output.transpose(0, 1),
            )
            attn_bmm_output = bmm_fp8(
                attn_output_val,
                self.w_vc,
                attn_output_scale,
                self.w_scale,
                torch.bfloat16,
            )
        else:
            attn_bmm_output = torch.bmm(attn_output.transpose(0, 1), self.w_vc)
        attn_output = attn_bmm_output.transpose(0, 1).flatten(1, 2)
        output, _ = self.o_proj(attn_output)

        return output

    def forward_absorb_fused_mla_rope(
        self,
        positions: torch.Tensor,
        hidden_states: torch.Tensor,
        forward_batch: ForwardBatch,
    ) -> torch.Tensor:
        enable_rope_fusion = (
            os.getenv("SGLANG_FUSED_MLA_ENABLE_ROPE_FUSION", "1") == "1"
        )
        q_len = hidden_states.shape[0]
        q_input = hidden_states.new_empty(
            q_len, self.num_local_heads, self.kv_lora_rank + self.qk_rope_head_dim
        )
        if self.q_lora_rank is not None:
            q = self.q_a_proj(hidden_states)[0]
            q = self.q_a_layernorm(q)
            q = self.q_b_proj(q)[0].view(-1, self.num_local_heads, self.qk_head_dim)
        else:
            q = self.q_proj(hidden_states)[0].view(
                -1, self.num_local_heads, self.qk_head_dim
            )
        q_nope, q_pe = q.split([self.qk_nope_head_dim, self.qk_rope_head_dim], dim=-1)

        if self.w_kc.dtype == torch.float8_e4m3fnuz:
            # TODO(kernel): add bmm_fp8 for torch.float8_e4m3fnuz
            q_nope_out = torch.bmm(
                q_nope.to(torch.bfloat16).transpose(0, 1),
                self.w_kc.to(torch.bfloat16) * self.w_scale,
            )
        elif self.w_kc.dtype == torch.float8_e4m3fn:
            q_nope_val, q_nope_scale = per_tensor_quant_mla_fp8(
                q_nope.transpose(0, 1), dtype=torch.float8_e4m3fn
            )
            q_nope_out = bmm_fp8(
                q_nope_val, self.w_kc, q_nope_scale, self.w_scale, torch.bfloat16
            )
        else:
            q_nope_out = torch.bmm(q_nope.transpose(0, 1), self.w_kc)
        q_input[..., : self.kv_lora_rank] = q_nope_out.transpose(0, 1)

        latent_cache = self.kv_a_proj_with_mqa(hidden_states)[0]
        v_input = latent_cache[..., : self.kv_lora_rank]
        v_input = self.kv_a_layernorm(v_input.contiguous()).unsqueeze(1)
        k_input = latent_cache.unsqueeze(1)
        k_input[..., : self.kv_lora_rank] = v_input

        if not enable_rope_fusion:
            k_pe = k_input[..., self.kv_lora_rank :]
            q_pe, k_pe = self.rotary_emb(positions, q_pe, k_pe)
            q_input[..., self.kv_lora_rank :] = q_pe
            k_input[..., self.kv_lora_rank :] = k_pe
            k_pe_output = None
        else:
            k_pe_output = torch.empty_like(k_input[..., self.kv_lora_rank :])

        q_input[..., self.kv_lora_rank :] = q_pe

        # attn_output = self.attn_mqa(q_input, k_input, v_input, forward_batch)
        # Use Fused ROPE with use_rope=OFF.
        attn_output = torch.empty(
            (q_len, self.num_local_heads, self.kv_lora_rank),
            dtype=q.dtype,
            device=q.device,
        )
        attn_logits, _, kv_indptr, kv_indices, _, _, _ = (
            forward_batch.attn_backend.forward_metadata
        )
        cos_sin_cache = self.rotary_emb.cos_sin_cache
        num_kv_split = forward_batch.attn_backend.num_kv_splits
        sm_scale = self.attn_mqa.scaling
        if attn_logits is None:
            attn_logits = torch.empty(
                (
                    forward_batch.batch_size,
                    self.num_local_heads,
                    num_kv_split,
                    self.kv_lora_rank + 1,
                ),
                dtype=torch.float32,
                device=q.device,
            )

        # save current latent cache.
        forward_batch.token_to_kv_pool.set_kv_buffer(
            self.attn_mqa, forward_batch.out_cache_loc, k_input, None
        )
        key_cache_buf = forward_batch.token_to_kv_pool.get_key_buffer(
            self.attn_mqa.layer_id
        )
        val_cache_buf = key_cache_buf[..., : self.kv_lora_rank]

        decode_attention_fwd_grouped_rope(
            q_input,
            key_cache_buf,
            val_cache_buf,
            attn_output,
            kv_indptr,
            kv_indices,
            k_pe_output,
            self.kv_lora_rank,
            self.rotary_emb.rotary_dim,
            cos_sin_cache,
            positions,
            attn_logits,
            num_kv_split,
            sm_scale,
            logit_cap=self.attn_mqa.logit_cap,
            use_rope=enable_rope_fusion,
            is_neox_style=self.rotary_emb.is_neox_style,
        )

        if enable_rope_fusion:
            k_input[..., self.kv_lora_rank :] = k_pe_output
            forward_batch.token_to_kv_pool.set_kv_buffer(
                self.attn_mqa, forward_batch.out_cache_loc, k_input, None
            )

        attn_output = attn_output.view(-1, self.num_local_heads, self.kv_lora_rank)

        if self.w_vc.dtype == torch.float8_e4m3fnuz:
            # TODO(kernel): add bmm_fp8 for torch.float8_e4m3fnuz
            attn_bmm_output = torch.bmm(
                attn_output.to(torch.bfloat16).transpose(0, 1),
                self.w_vc.to(torch.bfloat16) * self.w_scale,
            )
        elif self.w_vc.dtype == torch.float8_e4m3fn:
            attn_output_val, attn_output_scale = per_tensor_quant_mla_fp8(
                attn_output.transpose(0, 1), dtype=torch.float8_e4m3fn
            )
            attn_bmm_output = bmm_fp8(
                attn_output_val,
                self.w_vc,
                attn_output_scale,
                self.w_scale,
                torch.bfloat16,
            )
        else:
            attn_bmm_output = torch.bmm(attn_output.transpose(0, 1), self.w_vc)
        attn_output = attn_bmm_output.transpose(0, 1).flatten(1, 2)
        output, _ = self.o_proj(attn_output)

        return output

    def _chunked_prefix_attn_mha(
        self,
        q: torch.Tensor,
        accum_output: torch.Tensor,
        accum_lse: torch.Tensor,
        forward_batch: ForwardBatch,
    ) -> torch.Tensor:

        assert forward_batch.num_prefix_chunks is not None
        for i in range(forward_batch.num_prefix_chunks):
            forward_batch.set_prefix_chunk_idx(i)

            # Fetch latent cache from memory pool with precomputed chunked kv indices
            latent_cache_buf = forward_batch.token_to_kv_pool.get_key_buffer(
                self.attn_mha.layer_id
            )
            latent_cache = latent_cache_buf[
                forward_batch.prefix_chunk_kv_indices[i]
            ].contiguous()

            kv_a_normed, k_pe = latent_cache.split(
                [self.kv_lora_rank, self.qk_rope_head_dim], dim=-1
            )
            kv_a_normed = kv_a_normed.squeeze(1).contiguous()
            kv = self.kv_b_proj(kv_a_normed)[0]
            kv = kv.view(
                -1, self.num_local_heads, self.qk_nope_head_dim + self.v_head_dim
            )
            v = kv[..., self.qk_nope_head_dim :]
            k_nope = kv[..., : self.qk_nope_head_dim]

            k = torch.empty(
                (
                    k_nope.shape[0],
                    self.num_local_heads,
                    self.qk_nope_head_dim + self.qk_rope_head_dim,
                ),
                dtype=v.dtype,
                device=v.device,
            )
            k[..., : self.qk_nope_head_dim] = k_nope
            k[..., self.qk_nope_head_dim :] = k_pe

            output, lse = self.attn_mha(q, k, v, forward_batch, save_kv_cache=False)
            lse = torch.transpose(lse, 0, 1).contiguous()
            tmp_output = torch.empty_like(accum_output)
            tmp_lse = torch.empty_like(accum_lse)
            merge_state_v2(output, lse, accum_output, accum_lse, tmp_output, tmp_lse)
            accum_output, accum_lse = tmp_output, tmp_lse

        return accum_output

    def forward_normal_chunked_kv(
        self,
        positions: torch.Tensor,
        hidden_states: torch.Tensor,
        forward_batch: ForwardBatch,
    ) -> torch.Tensor:
        # In normal mha, the k and v tensors will become overly large when the prefix length is long.
        # To avoid this, we split the kv cache into chunks and process them one after another.
        # Since mha is compute friendly, the for loop induced here will not introduce significant overhead.
        # The top comments in https://github.com/vllm-project/vllm/blob/main/vllm/v1/attention/backends/mla/common.py
        # will be helpful for understanding the purpose of this function.

        # First do normal mha forward to get output for extended part
        if self.q_lora_rank is not None:
            q = self.q_a_proj(hidden_states)[0]
            q = self.q_a_layernorm(q)
            q = self.q_b_proj(q)[0].view(-1, self.num_local_heads, self.qk_head_dim)
        else:
            q = self.q_proj(hidden_states)[0].view(
                -1, self.num_local_heads, self.qk_head_dim
            )
        _, q_pe = q.split([self.qk_nope_head_dim, self.qk_rope_head_dim], dim=-1)
        latent_cache = self.kv_a_proj_with_mqa(hidden_states)[0]
        kv_a, _ = latent_cache.split([self.kv_lora_rank, self.qk_rope_head_dim], dim=-1)
        latent_cache = latent_cache.unsqueeze(1)
        kv_a = self.kv_a_layernorm(kv_a.contiguous())
        kv = self.kv_b_proj(kv_a)[0]
        kv = kv.view(-1, self.num_local_heads, self.qk_nope_head_dim + self.v_head_dim)
        k_nope = kv[..., : self.qk_nope_head_dim]
        v = kv[..., self.qk_nope_head_dim :]
        k_pe = latent_cache[:, :, self.kv_lora_rank :]

        q_pe, k_pe = self.rotary_emb(positions, q_pe, k_pe)
        q[..., self.qk_nope_head_dim :] = q_pe
        k = torch.empty_like(q)
        k[..., : self.qk_nope_head_dim] = k_nope
        k[..., self.qk_nope_head_dim :] = k_pe

        latent_cache[:, :, : self.kv_lora_rank] = kv_a.unsqueeze(1)
        latent_cache[:, :, self.kv_lora_rank :] = k_pe

        # Save latent cache
        forward_batch.token_to_kv_pool.set_kv_buffer(
            self.attn_mha, forward_batch.out_cache_loc, latent_cache, None
        )

        # Do mha for extended part without prefix
        forward_batch.set_attn_attend_prefix_cache(False)
        attn_output, lse = self.attn_mha(q, k, v, forward_batch, save_kv_cache=False)
        lse = torch.transpose(lse, 0, 1).contiguous()

        # Do mha attention with chunked prefix cache if there are any sequence with prefix
        if any(forward_batch.extend_prefix_lens_cpu):
            # Only initialize the info once
            if forward_batch.num_prefix_chunks is None:
                forward_batch.prepare_chunked_prefix_cache_info(q.device)

            forward_batch.set_attn_attend_prefix_cache(True)
            attn_output = self._chunked_prefix_attn_mha(
                q=q,
                accum_output=attn_output,
                accum_lse=lse,
                forward_batch=forward_batch,
            )

        attn_output = attn_output.reshape(-1, self.num_local_heads * self.v_head_dim)
        output, _ = self.o_proj(attn_output)
        return output


class _FFNInputMode(Enum):
    # The MLP sublayer requires 1/tp_size tokens as input
    SCATTERED = auto()
    # The MLP sublayer requires all tokens as input
    FULL = auto()


@dataclass
class _DecoderLayerInfo:
    is_sparse: bool
    ffn_input_mode: _FFNInputMode


class DeepseekV2DecoderLayer(nn.Module):

    def __init__(
        self,
        config: PretrainedConfig,
        layer_id: int,
        quant_config: Optional[QuantizationConfig] = None,
        is_nextn: bool = False,
        prefix: str = "",
    ) -> None:
        super().__init__()
        self.hidden_size = config.hidden_size
        rope_theta = getattr(config, "rope_theta", 10000)
        rope_scaling = getattr(config, "rope_scaling", None)
        max_position_embeddings = getattr(config, "max_position_embeddings", 8192)
        self.enable_dp_attention = global_server_args_dict["enable_dp_attention"]
        self.layer_id = layer_id
        self.dp_size = get_attention_dp_size()
        self.attn_tp_size = get_attention_tp_size()
        self.attn_tp_rank = get_attention_tp_rank()
        self.self_attn = DeepseekV2AttentionMLA(
            config=config,
            hidden_size=self.hidden_size,
            num_heads=config.num_attention_heads,
            qk_nope_head_dim=config.qk_nope_head_dim,
            qk_rope_head_dim=config.qk_rope_head_dim,
            v_head_dim=config.v_head_dim,
            q_lora_rank=(
                config.q_lora_rank if hasattr(config, "q_lora_rank") else None
            ),
            kv_lora_rank=config.kv_lora_rank,
            rope_theta=rope_theta,
            rope_scaling=rope_scaling,
            max_position_embeddings=max_position_embeddings,
            quant_config=quant_config,
            layer_id=layer_id,
            reduce_results=False,
            prefix=add_prefix("self_attn", prefix),
        )

        self.info = self._compute_info(config, layer_id=layer_id, is_nextn=is_nextn)
        previous_layer_info = self._compute_info(
            config, layer_id=layer_id - 1, is_nextn=False
        )

        if self.info.is_sparse:
            self.mlp = DeepseekV2MoE(
                config=config,
                quant_config=quant_config,
                prefix=add_prefix("mlp", prefix),
            )
        else:
            self.mlp = DeepseekV2MLP(
                hidden_size=config.hidden_size,
                intermediate_size=config.intermediate_size,
                hidden_act=config.hidden_act,
                quant_config=quant_config,
                prefix=add_prefix("mlp", prefix),
            )

        self.input_is_scattered = (
            previous_layer_info.ffn_input_mode == _FFNInputMode.SCATTERED
        )
        self.is_last_layer = self.layer_id == config.num_hidden_layers - 1

        self.input_layernorm = RMSNorm(config.hidden_size, eps=config.rms_norm_eps)
        self.post_attention_layernorm = RMSNorm(
            config.hidden_size, eps=config.rms_norm_eps
        )

    @staticmethod
    def _compute_info(config: PretrainedConfig, layer_id: int, is_nextn: bool):
        is_sparse = is_nextn or (
            config.n_routed_experts is not None
            and layer_id >= config.first_k_dense_replace
            and layer_id % config.moe_layer_freq == 0
        )
        ffn_input_mode = (
            _FFNInputMode.SCATTERED
            if (global_server_args_dict["enable_deepep_moe"] and is_sparse)
            else _FFNInputMode.FULL
        )
        return _DecoderLayerInfo(is_sparse=is_sparse, ffn_input_mode=ffn_input_mode)

    def forward(
        self,
        positions: torch.Tensor,
        hidden_states: torch.Tensor,
        forward_batch: ForwardBatch,
        residual: Optional[torch.Tensor],
    ) -> torch.Tensor:
        if self.info.ffn_input_mode == _FFNInputMode.SCATTERED:
            return self.forward_ffn_with_scattered_input(
                positions, hidden_states, forward_batch, residual
            )
        elif self.info.ffn_input_mode == _FFNInputMode.FULL:
            return self.forward_ffn_with_full_input(
                positions, hidden_states, forward_batch, residual
            )
        else:
            raise NotImplementedError

    def forward_ffn_with_full_input(
        self,
        positions: torch.Tensor,
        hidden_states: torch.Tensor,
        forward_batch: ForwardBatch,
        residual: Optional[torch.Tensor],
    ) -> torch.Tensor:

        if hidden_states.shape[0] == 0:
            residual = hidden_states
        else:
            if residual is None:
                residual = hidden_states
                hidden_states = self.input_layernorm(hidden_states)
            else:
                hidden_states, residual = self.input_layernorm(hidden_states, residual)

            assert not (
                self.attn_tp_size != 1 and self.input_is_scattered
            ), "moe_layer_freq > 1 is not supported when attn_tp_size > 1"

            # Self Attention
            hidden_states = self.self_attn(
                positions=positions,
                hidden_states=hidden_states,
                forward_batch=forward_batch,
            )

        # Gather
        if get_tensor_model_parallel_world_size() > 1:
            # all gather and all reduce
            if self.dp_size != 1:
                if self.attn_tp_rank == 0:
                    hidden_states += residual
                hidden_states, local_hidden_states = (
                    forward_batch.gathered_buffer,
                    hidden_states,
                )
                dp_gather_partial(hidden_states, local_hidden_states, forward_batch)
                dp_scatter(residual, hidden_states, forward_batch)
                hidden_states = self.post_attention_layernorm(hidden_states)
            else:
                hidden_states = tensor_model_parallel_all_reduce(hidden_states)
                hidden_states, residual = self.post_attention_layernorm(
                    hidden_states, residual
                )
        else:
            hidden_states, residual = self.post_attention_layernorm(
                hidden_states, residual
            )

        # Fully Connected
        hidden_states = self.mlp(hidden_states)

        # TODO(ch-wan): ues reduce-scatter in MLP to avoid this scatter
        # Scatter
        if self.dp_size != 1:
            # important: forward batch.gathered_buffer is used both after scatter and after gather.
            # be careful about this!
            hidden_states, global_hidden_states = (
                forward_batch.gathered_buffer[: forward_batch.input_ids.shape[0]],
                hidden_states,
            )
            dp_scatter(hidden_states, global_hidden_states, forward_batch)

        return hidden_states, residual

    def forward_ffn_with_scattered_input(
        self,
        positions: torch.Tensor,
        hidden_states: torch.Tensor,
        forward_batch: ForwardBatch,
        residual: Optional[torch.Tensor],
    ) -> torch.Tensor:

        if hidden_states.shape[0] == 0:
            residual = hidden_states
        else:
            if residual is None:
                residual = hidden_states
                hidden_states = self.input_layernorm(hidden_states)
            else:
                hidden_states, residual = self.input_layernorm(hidden_states, residual)

        if self.attn_tp_size != 1 and self.input_is_scattered:
            hidden_states, local_hidden_states = (
                forward_batch.gathered_buffer[: forward_batch.input_ids.shape[0]],
                hidden_states,
            )
            tp_all_gather(
                list(hidden_states.tensor_split(self.attn_tp_size)), local_hidden_states
            )

        # Self Attention
        hidden_states = self.self_attn(
            positions=positions,
            hidden_states=hidden_states,
            forward_batch=forward_batch,
        )

        if self.attn_tp_size != 1:
            if self.input_is_scattered:
                tensor_list = list(hidden_states.tensor_split(self.attn_tp_size))
                hidden_states = tensor_list[self.attn_tp_rank]
                tp_reduce_scatter(hidden_states, tensor_list)
                if hidden_states.shape[0] != 0:
                    hidden_states, residual = self.post_attention_layernorm(
                        hidden_states, residual
                    )
            else:
                if self.attn_tp_rank == 0:
                    hidden_states += residual
                tensor_list = list(hidden_states.tensor_split(self.attn_tp_size))
                hidden_states = tensor_list[self.attn_tp_rank]
                tp_reduce_scatter(hidden_states, tensor_list)
                residual = hidden_states
                if hidden_states.shape[0] != 0:
                    hidden_states = self.post_attention_layernorm(hidden_states)
        else:
            if hidden_states.shape[0] != 0:
                hidden_states, residual = self.post_attention_layernorm(
                    hidden_states, residual
                )

        hidden_states = self.mlp(hidden_states, forward_batch.forward_mode)

        if self.is_last_layer and self.attn_tp_size != 1:
            hidden_states += residual
            residual = None
            hidden_states, local_hidden_states = (
                forward_batch.gathered_buffer[: forward_batch.input_ids.shape[0]],
                hidden_states,
            )
            tp_all_gather(
                list(hidden_states.tensor_split(self.attn_tp_size)), local_hidden_states
            )

        return hidden_states, residual


class DeepseekV2Model(nn.Module):
    fall_back_to_pt_during_load = False

    def __init__(
        self,
        config: PretrainedConfig,
        quant_config: Optional[QuantizationConfig] = None,
        prefix: str = "",
    ) -> None:
        super().__init__()
        self.padding_id = config.pad_token_id
        self.vocab_size = config.vocab_size

        self.embed_tokens = VocabParallelEmbedding(
            config.vocab_size,
            config.hidden_size,
            enable_tp=not global_server_args_dict["enable_dp_attention"],
        )
        self.layers = nn.ModuleList(
            [
                DeepseekV2DecoderLayer(
                    config,
                    layer_id,
                    quant_config=quant_config,
                    prefix=add_prefix(f"layers.{layer_id}", prefix),
                )
                for layer_id in range(config.num_hidden_layers)
            ]
        )
        self.norm = RMSNorm(config.hidden_size, eps=config.rms_norm_eps)

        self.dp_size = get_attention_dp_size()

    def forward(
        self,
        input_ids: torch.Tensor,
        positions: torch.Tensor,
        forward_batch: ForwardBatch,
        input_embeds: torch.Tensor = None,
    ) -> torch.Tensor:

        if input_embeds is None:
            hidden_states = self.embed_tokens(input_ids)
        else:
            hidden_states = input_embeds

        residual = None
        for i in range(len(self.layers)):
            expert_distribution_recorder.set_current_layer(i)
            layer = self.layers[i]
            hidden_states, residual = layer(
                positions, hidden_states, forward_batch, residual
            )
        if not forward_batch.forward_mode.is_idle():
            if residual is None:
                hidden_states = self.norm(hidden_states)
            else:
                hidden_states, _ = self.norm(hidden_states, residual)
        return hidden_states


class DeepseekV2ForCausalLM(nn.Module):

    def __init__(
        self,
        config: PretrainedConfig,
        quant_config: Optional[QuantizationConfig] = None,
        prefix: str = "",
    ) -> None:
        super().__init__()
        self.config = config
        self.tp_size = get_tensor_model_parallel_world_size()
        self.quant_config = quant_config
        self.n_share_experts_fusion = global_server_args_dict["n_share_experts_fusion"]
        # Only Deepseek V3/R1 can use shared experts fusion optimization now.
        if (
            global_server_args_dict.get("disable_shared_experts_fusion", False)
            or self.config.architectures[0] != "DeepseekV3ForCausalLM"
            or self.config.n_routed_experts != 256
            or self.config.routed_scaling_factor != 2.5
        ):
            self.n_share_experts_fusion = None
            global_server_args_dict["n_share_experts_fusion"] = None
            logger.info(
                "Only Deepseek V3/R1 can use shared experts fusion optimization. Shared experts fusion optimization is disabled."
            )
        elif self.n_share_experts_fusion is None:
            global_server_args_dict["n_share_experts_fusion"] = self.tp_size
            self.n_share_experts_fusion = self.tp_size
            logger.info(
                f"Shared experts fusion optimization is default enabled in DeepSeek V3/R1, and n_share_experts_fusion is set to {self.tp_size}. You can tune it by setting --n_share_experts_fusion or disable it by setting --disable_shared_experts_fusion."
            )

        self.model = DeepseekV2Model(
            config, quant_config, prefix=add_prefix("model", prefix)
        )
        self.lm_head = ParallelLMHead(
            config.vocab_size,
            config.hidden_size,
            quant_config=quant_config,
            prefix=add_prefix("lm_head", prefix),
        )
        self.logits_processor = LogitsProcessor(config)
        self.dp_size = get_attention_dp_size()

    def get_input_embeddings(self) -> nn.Embedding:
        return self.model.embed_tokens

    @torch.no_grad()
    def forward(
        self,
        input_ids: torch.Tensor,
        positions: torch.Tensor,
        forward_batch: ForwardBatch,
        input_embeds: torch.Tensor = None,
    ) -> torch.Tensor:

        hidden_states = self.model(input_ids, positions, forward_batch, input_embeds)

        return self.logits_processor(
            input_ids, hidden_states, self.lm_head, forward_batch
        )

    def post_load_weights(self):

        # Perform post-processing after loading weights
        for layer_id in range(self.config.num_hidden_layers):
            self_attn = self.model.layers[layer_id].self_attn
            if hasattr(self_attn.kv_b_proj, "qweight"):
                # AWQ compatible
                if _is_cuda:
                    w = awq_dequantize(
                        self_attn.kv_b_proj.qweight,
                        self_attn.kv_b_proj.scales,
                        self_attn.kv_b_proj.qzeros,
                    ).T
                else:
<<<<<<< HEAD
                    w = self_attn.kv_b_proj.weight
                # NOTE(HandH1998): Since `bmm_fp8` only supports per-tensor scale, we have to requantize `self_attn.kv_b_proj`.
                # This may affect the accuracy of fp8 model.
                # Fix deepseek v3 blockwise bmm by using deep_gemm
                use_deep_gemm_bmm = False
                model_dtype = torch.get_default_dtype()

                if w.dtype in (
                    torch.float8_e4m3fn,
                    torch.float8_e4m3fnuz,
                ):
                    if hasattr(self.quant_config, "weight_block_size"):
                        weight_block_size = self.quant_config.weight_block_size
                        if weight_block_size is not None:
                            assert hasattr(self_attn.kv_b_proj, "weight_scale_inv")
                            if _is_hip:
                                weight, weight_scale, _ = normalize_e4m3fn_to_e4m3fnuz(
                                    weight=w,
                                    weight_scale=self_attn.kv_b_proj.weight_scale_inv,
                                    input_scale=None,
                                )
                            else:
                                weight = w
                                weight_scale = self_attn.kv_b_proj.weight_scale_inv

                            if (
                                _is_cuda
                                and weight_block_size[0] == 128
                                and weight_block_size[1] == 128
                                and model_dtype == torch.bfloat16
                            ):
                                block_scale = weight_scale
                                use_deep_gemm_bmm = True
                            else:
                                w, scale = block_quant_to_tensor_quant(
                                    weight, weight_scale, weight_block_size
                                )
                                self_attn.w_scale = scale
                    else:
                        weight = w
                        weight_scale = self_attn.kv_b_proj.weight_scale
                        w, scale = channel_quant_to_tensor_quant(weight, weight_scale)
                        self_attn.w_scale = scale

                if w.dtype == torch.int8:
                    if hasattr(self.quant_config, "weight_block_size"):
                        # block-wise int8 need it
                        weight_block_size = self.quant_config.weight_block_size
                        if weight_block_size is not None:
                            assert hasattr(self_attn.kv_b_proj, "weight_scale_inv")
=======
                    w = awq_dequantize(
                        self_attn.kv_b_proj.qweight,
                        self_attn.kv_b_proj.scales,
                        self_attn.kv_b_proj.qzeros,
                        0,
                        0,
                        0,
                    ).T
            else:
                w = self_attn.kv_b_proj.weight
            # NOTE(HandH1998): Since `bmm_fp8` only supports per-tensor scale, we have to requantize `self_attn.kv_b_proj`.
            # This may affect the accuracy of fp8 model.
            if w.dtype in (
                torch.float8_e4m3fn,
                torch.float8_e4m3fnuz,
            ):
                if hasattr(self.quant_config, "weight_block_size"):
                    weight_block_size = self.quant_config.weight_block_size
                    if weight_block_size is not None:
                        assert hasattr(self_attn.kv_b_proj, "weight_scale_inv")
                        if _is_hip:
                            weight, weight_scale, _ = normalize_e4m3fn_to_e4m3fnuz(
                                weight=w,
                                weight_scale=self_attn.kv_b_proj.weight_scale_inv,
                                input_scale=None,
                            )
                        else:
>>>>>>> a0fc5bc1
                            weight = w
                            weight_scale = self_attn.kv_b_proj.weight_scale_inv

                        w, scale = block_quant_to_tensor_quant(
                            weight, weight_scale, weight_block_size
                        )
<<<<<<< HEAD
                w_kc, w_vc = w.unflatten(
                    0, (-1, self_attn.qk_nope_head_dim + self_attn.v_head_dim)
                ).split([self_attn.qk_nope_head_dim, self_attn.v_head_dim], dim=1)

                if not use_deep_gemm_bmm:
                    self_attn.w_kc = w_kc.transpose(1, 2).contiguous().transpose(1, 2)
                    self_attn.w_vc = w_vc.contiguous().transpose(1, 2)
                    if (
                        hasattr(self_attn.kv_b_proj, "weight_scale")
                        and self_attn.w_scale is None
                    ):
                        self_attn.w_scale = self_attn.kv_b_proj.weight_scale
                        if _is_hip:
                            self_attn.w_scale *= 2.0
                else:
                    num_tile_k = self_attn.qk_nope_head_dim // weight_block_size[1]
                    num_tile_n = self_attn.v_head_dim // weight_block_size[0]
                    ws_kc, ws_vc = block_scale.unflatten(
                        0, (-1, (num_tile_k + num_tile_n))
                    ).split([num_tile_k, num_tile_n], dim=1)
                    self_attn.w_scale_k = ws_kc.transpose(1, 2).contiguous()
                    self_attn.w_scale_v = ws_vc.contiguous()
                    self_attn.w_kc = w_kc.transpose(1, 2).contiguous()
                    self_attn.w_vc = w_vc.contiguous()
                    self_attn.use_deep_gemm_bmm = True
=======
                        self_attn.w_scale = scale
                else:
                    weight = w
                    weight_scale = self_attn.kv_b_proj.weight_scale
                    w, scale = channel_quant_to_tensor_quant(weight, weight_scale)
                    self_attn.w_scale = scale

            if w.dtype == torch.int8:
                if hasattr(self.quant_config, "weight_block_size"):
                    # block-wise int8 need it
                    weight_block_size = self.quant_config.weight_block_size
                    if weight_block_size is not None:
                        assert hasattr(self_attn.kv_b_proj, "weight_scale_inv")
                        weight = w
                        weight_scale = self_attn.kv_b_proj.weight_scale_inv
                        w = int8_block_dequant(
                            weight, weight_scale, weight_block_size
                        ).to(torch.bfloat16)
                else:
                    # channel-wise int8 need it
                    w = w.to(torch.bfloat16) * self_attn.kv_b_proj.weight_scale.to(
                        torch.bfloat16
                    )
            w_kc, w_vc = w.unflatten(
                0, (-1, self_attn.qk_nope_head_dim + self_attn.v_head_dim)
            ).split([self_attn.qk_nope_head_dim, self_attn.v_head_dim], dim=1)
            self_attn.w_kc = w_kc.transpose(1, 2).contiguous().transpose(1, 2)
            self_attn.w_vc = w_vc.contiguous().transpose(1, 2)
            if (
                hasattr(self_attn.kv_b_proj, "weight_scale")
                and self_attn.w_scale is None
            ):
                self_attn.w_scale = self_attn.kv_b_proj.weight_scale
                if _is_hip:
                    self_attn.w_scale *= 2.0
>>>>>>> a0fc5bc1

    def load_weights(self, weights: Iterable[Tuple[str, torch.Tensor]]):
        stacked_params_mapping = [
            # (param_name, shard_name, shard_id)
            ("gate_up_proj", "gate_proj", 0),
            ("gate_up_proj", "up_proj", 1),
        ]
        if self.n_share_experts_fusion is not None and self.n_share_experts_fusion > 0:
            weights_list = list(weights)
            weights_dict = dict(weights_list)
            if self.quant_config.get_name() == "w8a8_int8":
                suffix_list = [
                    "down_proj.weight",
                    "down_proj.weight_scale",
                    "gate_proj.weight",
                    "gate_proj.weight_scale",
                    "up_proj.weight",
                    "up_proj.weight_scale",
                ]
            else:
                suffix_list = [
                    "down_proj.weight",
                    "down_proj.weight_scale_inv",
                    "gate_proj.weight",
                    "gate_proj.weight_scale_inv",
                    "up_proj.weight",
                    "up_proj.weight_scale_inv",
                ]
            names_to_remove = []
            for moe_layer in tqdm(
                range(
                    self.config.first_k_dense_replace,
                    self.config.num_hidden_layers,
                    self.config.moe_layer_freq,
                ),
                desc=f"Cloning {self.n_share_experts_fusion} "
                "replicas of the shared expert into MoE",
            ):
                for num_repeat in range(self.n_share_experts_fusion):
                    for suffix in suffix_list:
                        shared_expert_weight_name = (
                            f"model.layers.{moe_layer}.mlp.shared_experts.{suffix}"
                        )
                        weights_list.append(
                            (
                                f"model.layers.{moe_layer}."
                                f"mlp.experts."
                                f"{self.config.n_routed_experts + num_repeat}"
                                f".{suffix}",
                                weights_dict[shared_expert_weight_name].clone(),
                            )
                        )
                        names_to_remove += [shared_expert_weight_name]
            weights = [w for w in weights_list if w[0] not in names_to_remove]

        # Params for weights, fp8 weight scales, fp8 activation scales
        # (param_name, weight_name, expert_id, shard_id)
        MoEImpl = (
            DeepEPMoE
            if global_server_args_dict["enable_deepep_moe"]
            else (EPMoE if global_server_args_dict["enable_ep_moe"] else FusedMoE)
        )
        expert_params_mapping = MoEImpl.make_expert_params_mapping(
            ckpt_gate_proj_name="gate_proj",
            ckpt_down_proj_name="down_proj",
            ckpt_up_proj_name="up_proj",
            num_experts=self.config.n_routed_experts
            + (
                self.n_share_experts_fusion
                if self.n_share_experts_fusion is not None
                else 0
            ),
        )

        params_dict = dict(self.named_parameters())
        for name, loaded_weight in weights:
            # TODO(HandH1998): Modify it when nextn is supported.
            if hasattr(self.config, "num_nextn_predict_layers"):
                num_nextn_layers = self.config.num_nextn_predict_layers
                if num_nextn_layers > 0 and name.startswith("model.layers"):
                    name_list = name.split(".")
                    if (
                        len(name_list) >= 3
                        and int(name_list[2]) >= self.config.num_hidden_layers
                    ):
                        continue
            if "rotary_emb.inv_freq" in name:
                continue
            for param_name, weight_name, shard_id in stacked_params_mapping:
                # Skip non-stacked layers and experts (experts handled below).
                if weight_name not in name:
                    continue
                # We have mlp.experts[0].gate_proj in the checkpoint.
                # Since we handle the experts below in expert_params_mapping,
                # we need to skip here BEFORE we update the name, otherwise
                # name will be updated to mlp.experts[0].gate_up_proj, which
                # will then be updated below in expert_params_mapping
                # for mlp.experts[0].gate_gate_up_proj, which breaks load.
                if ("mlp.experts." in name) and name not in params_dict:
                    continue
                name = name.replace(weight_name, param_name)
                # Skip loading extra bias for GPTQ models.
                if name.endswith(".bias") and name not in params_dict:
                    continue
                param = params_dict[name]
                weight_loader = param.weight_loader
                weight_loader(param, loaded_weight, shard_id)
                break
            else:
                for mapping in expert_params_mapping:
                    param_name, weight_name, expert_id, shard_id = mapping
                    if weight_name not in name:
                        continue
                    name = name.replace(weight_name, param_name)
                    param = params_dict[name]
                    weight_loader = param.weight_loader
                    weight_loader(
                        param,
                        loaded_weight,
                        name,
                        shard_id=shard_id,
                        expert_id=expert_id,
                    )
                    break
                else:
                    # Skip loading extra bias for GPTQ models.
                    if name.endswith(".bias") and name not in params_dict:
                        continue

                    param = params_dict[name]
                    weight_loader = getattr(
                        param, "weight_loader", default_weight_loader
                    )
                    weight_loader(param, loaded_weight)

        self.post_load_weights()

    def get_embed_and_head(self):
        return self.model.embed_tokens.weight, self.lm_head.weight

    def set_embed_and_head(self, embed, head):
        del self.model.embed_tokens.weight
        del self.lm_head.weight
        self.model.embed_tokens.weight = embed
        self.lm_head.weight = head
        torch.cuda.empty_cache()
        torch.cuda.synchronize()


class DeepseekV3ForCausalLM(DeepseekV2ForCausalLM):
    pass


EntryClass = [DeepseekV2ForCausalLM, DeepseekV3ForCausalLM]<|MERGE_RESOLUTION|>--- conflicted
+++ resolved
@@ -85,14 +85,8 @@
 _is_cuda = is_cuda()
 
 if _is_cuda:
-<<<<<<< HEAD
     from deep_gemm import m_grouped_gemm_fp8_fp8_bf16_nt_masked
-    from sgl_kernel import awq_dequantize, bmm_fp8
-
-    from sglang.srt.layers.moe.ep_moe.token_dispatcher import DeepEPDispatcher
-=======
     from sgl_kernel import awq_dequantize, bmm_fp8, merge_state_v2
->>>>>>> a0fc5bc1
 else:
     from vllm._custom_ops import awq_dequantize
 
@@ -1441,58 +1435,6 @@
                         self_attn.kv_b_proj.qzeros,
                     ).T
                 else:
-<<<<<<< HEAD
-                    w = self_attn.kv_b_proj.weight
-                # NOTE(HandH1998): Since `bmm_fp8` only supports per-tensor scale, we have to requantize `self_attn.kv_b_proj`.
-                # This may affect the accuracy of fp8 model.
-                # Fix deepseek v3 blockwise bmm by using deep_gemm
-                use_deep_gemm_bmm = False
-                model_dtype = torch.get_default_dtype()
-
-                if w.dtype in (
-                    torch.float8_e4m3fn,
-                    torch.float8_e4m3fnuz,
-                ):
-                    if hasattr(self.quant_config, "weight_block_size"):
-                        weight_block_size = self.quant_config.weight_block_size
-                        if weight_block_size is not None:
-                            assert hasattr(self_attn.kv_b_proj, "weight_scale_inv")
-                            if _is_hip:
-                                weight, weight_scale, _ = normalize_e4m3fn_to_e4m3fnuz(
-                                    weight=w,
-                                    weight_scale=self_attn.kv_b_proj.weight_scale_inv,
-                                    input_scale=None,
-                                )
-                            else:
-                                weight = w
-                                weight_scale = self_attn.kv_b_proj.weight_scale_inv
-
-                            if (
-                                _is_cuda
-                                and weight_block_size[0] == 128
-                                and weight_block_size[1] == 128
-                                and model_dtype == torch.bfloat16
-                            ):
-                                block_scale = weight_scale
-                                use_deep_gemm_bmm = True
-                            else:
-                                w, scale = block_quant_to_tensor_quant(
-                                    weight, weight_scale, weight_block_size
-                                )
-                                self_attn.w_scale = scale
-                    else:
-                        weight = w
-                        weight_scale = self_attn.kv_b_proj.weight_scale
-                        w, scale = channel_quant_to_tensor_quant(weight, weight_scale)
-                        self_attn.w_scale = scale
-
-                if w.dtype == torch.int8:
-                    if hasattr(self.quant_config, "weight_block_size"):
-                        # block-wise int8 need it
-                        weight_block_size = self.quant_config.weight_block_size
-                        if weight_block_size is not None:
-                            assert hasattr(self_attn.kv_b_proj, "weight_scale_inv")
-=======
                     w = awq_dequantize(
                         self_attn.kv_b_proj.qweight,
                         self_attn.kv_b_proj.scales,
@@ -1505,6 +1447,10 @@
                 w = self_attn.kv_b_proj.weight
             # NOTE(HandH1998): Since `bmm_fp8` only supports per-tensor scale, we have to requantize `self_attn.kv_b_proj`.
             # This may affect the accuracy of fp8 model.
+            # Fix deepseek v3 blockwise bmm by using deep_gemm
+            use_deep_gemm_bmm = False
+            model_dtype = torch.get_default_dtype()
+
             if w.dtype in (
                 torch.float8_e4m3fn,
                 torch.float8_e4m3fnuz,
@@ -1520,41 +1466,22 @@
                                 input_scale=None,
                             )
                         else:
->>>>>>> a0fc5bc1
                             weight = w
                             weight_scale = self_attn.kv_b_proj.weight_scale_inv
 
-                        w, scale = block_quant_to_tensor_quant(
-                            weight, weight_scale, weight_block_size
-                        )
-<<<<<<< HEAD
-                w_kc, w_vc = w.unflatten(
-                    0, (-1, self_attn.qk_nope_head_dim + self_attn.v_head_dim)
-                ).split([self_attn.qk_nope_head_dim, self_attn.v_head_dim], dim=1)
-
-                if not use_deep_gemm_bmm:
-                    self_attn.w_kc = w_kc.transpose(1, 2).contiguous().transpose(1, 2)
-                    self_attn.w_vc = w_vc.contiguous().transpose(1, 2)
-                    if (
-                        hasattr(self_attn.kv_b_proj, "weight_scale")
-                        and self_attn.w_scale is None
-                    ):
-                        self_attn.w_scale = self_attn.kv_b_proj.weight_scale
-                        if _is_hip:
-                            self_attn.w_scale *= 2.0
-                else:
-                    num_tile_k = self_attn.qk_nope_head_dim // weight_block_size[1]
-                    num_tile_n = self_attn.v_head_dim // weight_block_size[0]
-                    ws_kc, ws_vc = block_scale.unflatten(
-                        0, (-1, (num_tile_k + num_tile_n))
-                    ).split([num_tile_k, num_tile_n], dim=1)
-                    self_attn.w_scale_k = ws_kc.transpose(1, 2).contiguous()
-                    self_attn.w_scale_v = ws_vc.contiguous()
-                    self_attn.w_kc = w_kc.transpose(1, 2).contiguous()
-                    self_attn.w_vc = w_vc.contiguous()
-                    self_attn.use_deep_gemm_bmm = True
-=======
-                        self_attn.w_scale = scale
+                        if (
+                            _is_cuda
+                            and weight_block_size[0] == 128
+                            and weight_block_size[1] == 128
+                            and model_dtype == torch.bfloat16
+                        ):
+                            block_scale = weight_scale
+                            use_deep_gemm_bmm = True
+                        else:
+                            w, scale = block_quant_to_tensor_quant(
+                                weight, weight_scale, weight_block_size
+                            )
+                            self_attn.w_scale = scale
                 else:
                     weight = w
                     weight_scale = self_attn.kv_b_proj.weight_scale
@@ -1577,19 +1504,28 @@
                     w = w.to(torch.bfloat16) * self_attn.kv_b_proj.weight_scale.to(
                         torch.bfloat16
                     )
-            w_kc, w_vc = w.unflatten(
-                0, (-1, self_attn.qk_nope_head_dim + self_attn.v_head_dim)
-            ).split([self_attn.qk_nope_head_dim, self_attn.v_head_dim], dim=1)
-            self_attn.w_kc = w_kc.transpose(1, 2).contiguous().transpose(1, 2)
-            self_attn.w_vc = w_vc.contiguous().transpose(1, 2)
-            if (
-                hasattr(self_attn.kv_b_proj, "weight_scale")
-                and self_attn.w_scale is None
-            ):
-                self_attn.w_scale = self_attn.kv_b_proj.weight_scale
-                if _is_hip:
-                    self_attn.w_scale *= 2.0
->>>>>>> a0fc5bc1
+
+            if not use_deep_gemm_bmm:
+                self_attn.w_kc = w_kc.transpose(1, 2).contiguous().transpose(1, 2)
+                self_attn.w_vc = w_vc.contiguous().transpose(1, 2)
+                if (
+                    hasattr(self_attn.kv_b_proj, "weight_scale")
+                    and self_attn.w_scale is None
+                ):
+                    self_attn.w_scale = self_attn.kv_b_proj.weight_scale
+                    if _is_hip:
+                        self_attn.w_scale *= 2.0
+            else:
+                num_tile_k = self_attn.qk_nope_head_dim // weight_block_size[1]
+                num_tile_n = self_attn.v_head_dim // weight_block_size[0]
+                ws_kc, ws_vc = block_scale.unflatten(
+                    0, (-1, (num_tile_k + num_tile_n))
+                ).split([num_tile_k, num_tile_n], dim=1)
+                self_attn.w_scale_k = ws_kc.transpose(1, 2).contiguous()
+                self_attn.w_scale_v = ws_vc.contiguous()
+                self_attn.w_kc = w_kc.transpose(1, 2).contiguous()
+                self_attn.w_vc = w_vc.contiguous()
+                self_attn.use_deep_gemm_bmm = True
 
     def load_weights(self, weights: Iterable[Tuple[str, torch.Tensor]]):
         stacked_params_mapping = [
